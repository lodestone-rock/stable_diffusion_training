--- conflicted
+++ resolved
@@ -98,22 +98,13 @@
     aot_compile: bool
     image_area_root: list
     minimum_axis_length: list
-<<<<<<< HEAD
     offset_noise: float
     strip_bos_eos_token: bool
     min_snr_gamma: float
     perturbation_noise_gamma: float
     ema_weight_decay: float
-=======
     beta_scheduler: str
     prediction_type: str
-    strip_bos_eos_token: bool
-    offset_noise_magnitude: float
-    perturbation_noise_magnitude: float
-    min_snr_gamma_constant: float
-    unet_weight_decay_mask: str
-    text_encoder_weight_decay_mask: str
->>>>>>> 6668c839
 
 
 def calculate_resolution_array(
@@ -159,11 +150,8 @@
     return resolution
 
 
-<<<<<<< HEAD
-def load_models(model_dir: str, train_ema: bool = False) -> dict:
-=======
+
 def load_models(training_config: TrainingConfig) -> dict:
->>>>>>> 6668c839
     """
     Load models from a directory using HuggingFace. using TrainingConfig class
 
@@ -218,7 +206,7 @@
     )
     noise_scheduler_state = noise_scheduler.create_state()
 
-    if train_ema:
+    if training_config.ema_weight_decay != 0:
         if os.path.exists(f"{model_dir}-EMA"):
             _, unet_params_ema = FlaxUNet2DConditionModel.from_pretrained(
                 f"{model_dir}-EMA",
@@ -349,25 +337,17 @@
             u_net_constant_scheduler = optax.constant_schedule(
                 u_net_learning_rate / adam_to_lion_scale_factor
             )
-<<<<<<< HEAD
             # TODO: Make this optional
             # NOTE: Passing None to mask is a valid way to disable the mask
             with open('unet_weight_decay_mask.json', 'r') as json_file:
                 unet_wd_mask = json.load(json_file)
             u_net_lion = lion_8bit(
-=======
-            u_net_lion = optax.lion(
->>>>>>> 6668c839
                 learning_rate=u_net_constant_scheduler,
                 b1=0.9,
                 b2=0.99,
                 weight_decay=1e-2 * adam_to_lion_scale_factor,
-<<<<<<< HEAD
                 mask=unet_wd_mask,
                 blk_size=16
-=======
-                mask=unet_weight_decay_mask,
->>>>>>> 6668c839
             )
             u_net_optimizer = optax.chain(
                 optax.clip_by_global_norm(1),  # prevent explosion
@@ -384,24 +364,17 @@
             text_encoder_constant_scheduler = optax.constant_schedule(
                 text_encoder_learning_rate / adam_to_lion_scale_factor
             )
-<<<<<<< HEAD
             # TODO: Make this optional
             with open('clip_weight_decay_mask.json', 'r') as json_file:
                 clip_wd_mask = json.load(json_file)
             text_encoder_lion = lion_8bit(
-=======
-            text_encoder_lion = optax.lion(
->>>>>>> 6668c839
                 learning_rate=text_encoder_constant_scheduler,
                 b1=0.9,
                 b2=0.99,
                 weight_decay=1e-2 * adam_to_lion_scale_factor,
-<<<<<<< HEAD
                 mask=clip_wd_mask,
                 blk_size=16
-=======
                 mask=text_encoder_weight_decay_mask,
->>>>>>> 6668c839
             )
             text_encoder_optimizer = optax.chain(
                 optax.clip_by_global_norm(1),  # prevent explosion
@@ -428,24 +401,7 @@
 
 
 def on_device_model_training_state(training_config: TrainingConfig):
-<<<<<<< HEAD
-    models = load_models(
-        model_dir=training_config.model_path, 
-        train_ema=training_config.ema_weight_decay != 0
-    )
-=======
     models = load_models(training_config=training_config)
-
-    # TODO: Make this optional
-    # NOTE: Passing None to mask is a valid way to disable the mask
-    if training_config.unet_weight_decay_mask:
-        with open(training_config.unet_weight_decay_mask, "r") as json_file:
-            unet_weight_decay_mask = json.load(json_file)
-    if training_config.text_encoder_weight_decay_mask:
-        with open(training_config.text_encoder_weight_decay_mask, "r") as json_file:
-            text_encoder_weight_decay_mask = json.load(json_file)
-    
->>>>>>> 6668c839
     trained_model_states = create_lion_optimizer_states(
         models=models,
         train_text_encoder=True,
@@ -512,18 +468,11 @@
     frozen_vae_state: Any,
     frozen_noise_scheduler_state: Any,  # welp technically not a trainable by any means
     # static args
-<<<<<<< HEAD
     offset_noise: float = 0,
     strip_bos_eos_token: bool = True,
     perturbation_noise_gamma: float = 0.0,
     min_snr_gamma: float = 0.0,
     ema_weight_decay: float = 0.0
-=======
-    strip_bos_eos_token: bool = True,
-    offset_noise_magnitude: float = 0.0,
-    perturbation_noise_magnitude: float = 0.0,
-    min_snr_gamma_constant: float = 0.0,
->>>>>>> 6668c839
 ):
     """
     this jittable trainstep function just lightly wraps
@@ -573,7 +522,6 @@
             key=sample_rng, num=4
         )
         noise = jax.random.normal(key=noise_rng, shape=latents.shape)
-<<<<<<< HEAD
 
         # mean offset noise, why add offset?
         # here https://www.crosslabs.org//blog/diffusion-with-offset-noise
@@ -584,18 +532,6 @@
             jax.random.normal(
                 key=noise_offset_rng,
                 shape=(latents.shape[0], latents.shape[1], 1, 1),
-=======
-        # im using if to avoid unnecessary compilation
-        if offset_noise_magnitude:
-            # mean offset noise, why add offset?
-            # here https://www.crosslabs.org//blog/diffusion-with-offset-noise
-            noise_offset = (
-                jax.random.normal(
-                    key=noise_offset_rng,
-                    shape=(latents.shape[0], latents.shape[1], 1, 1),
-                )
-                * offset_noise_magnitude
->>>>>>> 6668c839
             )
             * offset_noise
         )
@@ -862,15 +798,9 @@
             # only hashable one!
             static_argnames=(
                 "strip_bos_eos_token",
-<<<<<<< HEAD
                 "perturbation_noise_gamma",
                 "min_snr_gamma",
                 "ema_weight_decay"
-=======
-                "offset_noise_magnitude",
-                "perturbation_noise_magnitude",
-                "min_snr_gamma_constant",
->>>>>>> 6668c839
             ),
             out_shardings=(
                 jax.tree_map(
@@ -899,18 +829,11 @@
                 frozen_vae,  # frozen_vae_state
                 frozen_schedulers,  # frozen_noise_scheduler_state
                 # static args
-<<<<<<< HEAD
                 training_config.offset_noise,  # use_offset_noise
                 training_config.strip_bos_eos_token,  # strip_bos_eos_token
                 training_config.perturbation_noise_gamma, # perturbation_noise_gamma
                 training_config.min_snr_gamma, # min_snr_gamma
                 training_config.ema_weight_decay
-=======
-                training_config.strip_bos_eos_token,  # strip_bos_eos_token
-                training_config.offset_noise_magnitude,  # use_offset_noise
-                training_config.perturbation_noise_magnitude,  # perturbation_noise_gamma
-                training_config.min_snr_gamma_constant,  # min_snr_gamma
->>>>>>> 6668c839
             )
             # store in dict
             # lowered_hlos[f"{bucket_resolution[0]},{bucket_resolution[1]}"] = lowered_hlo
